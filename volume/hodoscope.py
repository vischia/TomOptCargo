--- conflicted
+++ resolved
@@ -1,63 +1,17 @@
 from typing import Tuple, List, Optional, Union
-<<<<<<< HEAD
-import numpy as np
-=======
 import matplotlib.pyplot as plt
 from matplotlib.collections import PatchCollection
 from matplotlib.patches import Rectangle
 from tomopt.core import DEVICE
->>>>>>> 3dcef856
 import torch
-from torch import Tensor, nn
-
-from volume.panel import HodoscopeDetectorPanel
-
-from tomopt.core import DEVICE
-
-r"""
-Provides implementations of class simulating hodoscope-style detectors with learnable xyz positions.
-"""
-
-__all__ = ["Hodoscope"]
+from torch import Tensor
+from torch import nn
+from tomopt.volume.panel import DetectorPanel, SigmoidDetectorPanel
+from volume.hodoscopePanel import HodoscopeDetectorPanel, HodoscopeSigmoidDetectorPanel
 
 
 class Hodoscope(nn.Module):
     r"""
-<<<<<<< HEAD
-    Provides a Hodoscope detection system containing indepedent detction panels, 
-    centered at a learnable parameter `xyz` position and with a fixed span `xy_span`.
-    Whilst this class can be used manually, it is designed to be used by the :class:`~tomopt.volume.layer.PanelDetectorLayer` class.
-    
-    Once istanciated, the Hodoscope class creates HodoscopedetectorPanels centered at `xy`. They are responsible for the muon hit recording throught their `get_hits` method.
-    
-    Arguments:
-        init_xyz: initial xyz position of the hodoscope in metres in the volume frame. The z position corresponds to the top of the hodoscope.
-        init_xyz_span: initial xyz-span (total width) of the hodoscope in metres.
-        xyz_gap: the gap between the edges of the hodoscope and the panels.
-        n_panels: the number of detection panels within the hodoscope.
-        res: resolution of the panels in m^-1, i.e. a higher value improves the precision on the hit recording.
-        eff: efficiency of the hit recording of the panel, indicated as a probability [0,1].
-        realistic_validation: if True, will use the physical interpretation of the panel during evaluation.
-        device: device on which to place tensors.
-    """
-
-    def __init__(self,
-                 *,
-                 init_xyz: Tuple[float, float, float],
-                 init_xyz_span: Tuple[float, float, float],
-                 xyz_gap: Tuple[float, float, float],
-                 n_panels: int = 3,
-                 res: float = 1000,
-                 eff: float = 0.9,
-                 realistic_validation: bool = False,
-                 device: torch.device = DEVICE):
-        
-        if res <= 0:
-            raise ValueError("Resolution must be positive")
-        if eff <= 0:
-            raise ValueError("Efficiency must be positive") 
-
-=======
     Provides a hodoscope detection module made of multiple DetectorPanels, centered at a learnable xyz position (meters, in absolute position in the volume frame).
     While this class can be used manually, it is designed to be used by the HodoscopeDetectorLayer class.
 
@@ -93,30 +47,23 @@
         m2_cost: float = 1.0,
         budget: Optional[Tensor] = None,
         realistic_validation: bool = True,
-        panel_type: str = "DetectorPanel",
         smooth: Union[float, Tensor] = None,
         device: torch.device = DEVICE,
     ):
->>>>>>> 3dcef856
         super().__init__()
         self.realistic_validation, self.device = realistic_validation, device
+        # self.register_buffer("m2_cost", torch.tensor(float(m2_cost), device=self.device))
         self.xy = nn.Parameter(torch.tensor(init_xyz[:2], device=self.device))
         self.z = nn.Parameter(torch.tensor(init_xyz[2:3], device=self.device))
-        self.xyz_span = torch.Tensor(init_xyz_span, device=self.device)
-        self.register_buffer("resolution", torch.tensor(float(res), device=self.device))
-        self.register_buffer("efficiency", torch.tensor(float(eff), device=self.device))
+        self.xyz_span = nn.Parameter(torch.tensor(init_xyz_span, device=self.device))
         self.xyz_gap = xyz_gap
         self.n_panels = n_panels
+        self.res = res
+        self.eff = eff
+        self.smooth = smooth
         self.panels = self.generate_init_panels()
         self.device = device
 
-<<<<<<< HEAD
-    
-    def __getitem__(self, idx: int) -> HodoscopeDetectorPanel:
-        return self.panels[idx]
-
-    def generate_init_panels(self) -> List[HodoscopeDetectorPanel]:
-=======
     def __getitem__(self, idx: int) -> DetectorPanel:
         return self.panels[idx]
 
@@ -160,63 +107,20 @@
         ]
 
     def generate_init_panels(self) -> nn.ModuleList:
->>>>>>> 3dcef856
-        r"""
-        Generates `.n_panels` DetectorPanels or SigmoidDetectorPanels according to the chosen `.panel_type`.
+        r"""
+        Generates `.n_panels` DetectorPanels or SigmoidDetectorPanels according to whether 'self.smooth' is None or not.
         Panels' xyz position and span are computed via the `get_init_panels_pos` and `get_init_panels_span` methods.
-
-        Returns:
-            DetectorPanels instances as a nn.ModuleList.
-        """
-<<<<<<< HEAD
-        return [HodoscopeDetectorPanel(realistic_validation = self.realistic_validation,
-                                        idx = i, 
-                                        init_xy_span = [self.xyz_span[0] - 2 * self.xyz_gap[0], self.xyz_span[1] - 2 * self.xyz_gap[1]],
-                                        device = DEVICE, 
-                                        hod = self) for i in range(self.n_panels)]
-
-    def clamp_params(self, xyz_low: Tuple[float, float, float], xyz_high: Tuple[float, float, float]) -> None:
-        r"""
-        Ensures that the panel is centred within the supplied xyz range.
-        A small random number < 1e-3 is added/subtracted to the min/max z position of the panel, to ensure it doesn't overlap with other panels.
-
-        Arguments:
-            xyz_low: minimum x,y,z values for the panel centre in metres
-            xyz_high: maximum x,y,z values for the panel centre in metres
-        """
-
-        with torch.no_grad():
-            eps = np.random.uniform(0, 1e-3)  # prevent hits at same z due to clamping
-            self.xy[0].clamp_(min=xyz_low[0], max=xyz_high[0])
-            self.xy[1].clamp_(min=xyz_low[1], max=xyz_high[1])
-            self.z.clamp_(min=xyz_low[2] + eps, max=xyz_high[2] - eps)
-
-    def xyz_min(self) -> Tensor:
-        r"""
-        Returns the front lower left corner position of the hodoscope in meters.
-        """
-        return torch.tensor([self.xy[0].item()-self.xyz_span[0].item() / 2, 
-                             self.xy[1].item()-self.xyz_span[1].item() / 2, 
-                             self.z.item()-self.xyz_span[2].item()])
-
-    def xyz_max(self) -> Tensor:
-        r"""
-        Returns the back upper right corner position of the hodoscope in meters.
-        """
-        return torch.tensor([self.xy[0].item() + self.xyz_span[0].item() / 2, 
-                             self.xy[1].item() + self.xyz_span[1].item() / 2, 
-                             self.z.item()])
-=======
+        A reference to the panels' hodoscope, and the index of each panel's order inside the hodoscope, are passed as arguments to the panels' constructors.
+
+        Returns:
+            List of DetectorPanels instances.
+        """
 
         panel_cls = (
-            DetectorPanel
-            if self.panel_type == "DetectorPanel"
-            else SigmoidDetectorPanel
-        )
-        if panel_cls not in [DetectorPanel, SigmoidDetectorPanel]:
-            raise ValueError(
-                f"Detector type {self.panel_type} currently not supported."
-            )
+            HodoscopeDetectorPanel
+            if self.smooth is None
+            else HodoscopeSigmoidDetectorPanel
+        )
 
         panel_positions = self.get_init_panels_pos()
         panel_spans = self.get_init_panels_span()
@@ -230,13 +134,29 @@
                 "init_xyz": panel_positions[i],
                 "init_xy_span": panel_spans[i],
                 "device": self.device,
+                "hod": self,
+                "idx": i,
             }
-            if self.panel_type == "SigmoidDetectorPanel":
+            if self.smooth is not None:
                 panel_args["smooth"] = self.smooth
 
             panels.append(panel_cls(**panel_args))
 
-        return nn.ModuleList(panels)
+        return panels
+    
+    def clamp_params(self, xyz_low: Tuple[float, float, float], xyz_high: Tuple[float, float, float]) -> None:
+        r"""
+        Ensures that the hodoscope is centred within the supplied xyz range.
+
+        Arguments:
+            xyz_low: minimum x,y,z values for the hodoscope centre in metres
+            xyz_high: maximum x,y,z values for the hodoscope centre in metres
+        """
+
+        with torch.no_grad():
+            self.xy[0].clamp_(min=xyz_low[0], max=xyz_high[0])
+            self.xy[1].clamp_(min=xyz_low[1], max=xyz_high[1])
+            self.z.clamp_(min=xyz_low[2], max=xyz_high[2])
 
     def get_xyz_min(self) -> Tuple[float, float, float]:
         r"""
@@ -448,5 +368,4 @@
         fig.legend(loc="lower left")
 
         plt.tight_layout()
-        plt.show()
->>>>>>> 3dcef856
+        plt.show()