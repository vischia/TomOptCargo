from __future__ import annotations

from typing import List, Optional, Type

from tomopt.core import PartialOpt
from tomopt.inference import AbsVolumeInferrer, PanelX0Inferrer, ScatterBatch
from tomopt.muon import AbsMuonGenerator
from tomopt.optimisation.loss.loss import AbsDetectorLoss
from tomopt.volume import AbsDetectorLayer, Volume
from tomopt.optimisation.wrapper import AbsVolumeWrapper
from volume.hodoscopelayer import HodoscopeDetectorLayer


class HodoscopeVolumeWrapper(AbsVolumeWrapper):
    r"""
    Volume wrapper for volumes with :class:`~volume.panel.HodoscopeDetectorPanel`-based detectors.

    Volume wrappers are designed to contain a :class:`~tomopt.volume.volume.Volume` and provide means of optimising the detectors it contains,
    via their :meth:`~tomopt.optimisation.wrapper.volume_wrapper.AbsVolumeWrapper.fit` method.

    Wrappers also provide for various quality-of-life methods, such as saving and loading detector configurations,
    and computing predictions with a fixed detector (:meth:`~tomopt.optimisation.wrapper.volume_wrapper.AbsVolumeWrapper.predict`)

    Fitting of a detector proceeds as training and validation epochs, each of which contains multiple batches of passive volumes.
    For each volume in a batch, the loss is evaluated using multiple batches of muons.
    The whole loop is:

    1. for epoch in `n_epochs`:
        A. `loss` = 0
        B. for `p`, `passive` in enumerate(`trn_passives`):
            a. load `passive` into passive volume
            b. for muon_batch in range(`n_mu_per_volume`//`mu_bs`):
                i. Irradiate volume with `mu_bs` muons
                ii. Infer passive volume
            c. Compute loss based on precision and cost, and add to `loss`
            d. if `p`+1 % `passive_bs` == 0:
                i. `loss` = `loss`/`passive_bs`
                ii. Backpropagate `loss` and update detector parameters
                iii. `loss` = 0
            e. if len(`trn_passives`)-(`p`+1) < `passive_bs`:
                i. Break

        C. `val_loss` = 0
        D. for `p`, `passive` in enumerate(`val_passives`):
            a. load `passive` into passive volume
            b. for muon_batch in range(`n_mu_per_volume`//`mu_bs`):
                i. Irradiate volume with `mu_bs` muons
                ii. Infer passive volume
                iii. Compute loss based on precision and cost, and add to `val_loss`
            c. if len(`val_passives`)-(`p`+1) < `passive_bs`:
                i. Break
        E. `val_loss` = `val_loss`/`p`

    In implementation, the loop is broken up into several functions:
        :meth:`~tomopt.optimisation.wrapper.volume_wrapper.AbsVolumeWrapper._fit_epoch` runs one full epoch of volumes
            and updates for both training and validation
        :meth:`~tomopt.optimisation.wrapper.volume_wrapper.AbsVolumeWrapper._scan_volumes` runs over all training/validation volumes,
            updating parameters when necessary
        :meth:`~tomopt.optimisation.wrapper.volume_wrapper.AbsVolumeWrapper._scan_volume` irradiates a single volume with muons multiple batches,
            and computes the loss for that volume

    The optimisation and prediction loops are supported by a stateful callback mechanism.
    The base callback is :class:`~tomopt.optimisation.callbacks.callback.Callback`, which can interject at various points in the loops.
    All aspects of the optimisation and prediction are stored in a :class:`~tomopt.optimisation.wrapper.volume_wrapper.FitParams` data class,
    since the callbacks are also stored there, and the callbacks have a reference to the wrapper, they are able to read/write to the `FitParams` and be
    aware of other callbacks that are running.

    Accounting for the interjection calls (`on_*_begin` & `on_*_end`), the full optimisation loop is:

    1. Associate callbacks with wrapper (`set_wrapper`)
    2. `on_train_begin`
    3. for epoch in `n_epochs`:
        A. `state` = "train"
        B. `on_epoch_begin`
        C. for `p`, `passive` in enumerate(`trn_passives`):
            a. if `p` % `passive_bs` == 0:
                i. `on_volume_batch_begin`
                ii. `loss` = 0
            b. load `passive` into passive volume
            c. `on_volume_begin`
            d. for muon_batch in range(`n_mu_per_volume`//`mu_bs`):
                i. `on_mu_batch_begin`
                ii. Irradiate volume with `mu_bs` muons
                iii. Infer scatter locations
                iv. `on_scatter_end`
                v. Infer x0 and append to list of x0 predictions
                vi. `on_mu_batch_end`
            e. `on_x0_pred_begin`
            f. Compute overall x0 prediction
            g. `on_x0_pred_end`
            h. Compute loss based on precision and cost, and add to `loss`
            i. if `p`+1 % `passive_bs` == 0:
                i. `loss` = `loss`/`passive_bs`
                ii. `on_volume_batch_end`
                iii. Zero parameter gradients
                iv. `on_backwards_begin`
                v. Backpropagate `loss` and compute parameter gradients
                vi. `on_backwards_end`
                vii. Update detector parameters
                viii. Ensure detector parameters are within physical boundaries (`AbsDetectorLayer.conform_detector`)
                viv. `loss` = 0
            j. if len(`trn_passives`)-(`p`+1) < `passive_bs`:
                i. Break
        D. `on_epoch_end`
        E. `state` = "valid"
        F. `on_epoch_begin`
        G. for `p`, `passive` in enumerate(`val_passives`):
            a. if `p` % `passive_bs` == 0:
                i. `on_volume_batch_begin`
                ii. `loss` = 0
            b. `on_volume_begin`
            c. for muon_batch in range(`n_mu_per_volume`//`mu_bs`):
                i. `on_mu_batch_begin`
                ii. Irradiate volume with `mu_bs` muons
                iii. Infer scatter locations
                iv. `on_scatter_end`
                v. Infer x0 and append to list of x0 predictions
                vi. `on_mu_batch_end`
            d. `on_x0_pred_begin`
            e. Compute overall x0 prediction
            f. `on_x0_pred_end`
            g. Compute loss based on precision and cost, and add to `loss`
            h. if `p`+1 % `passive_bs` == 0:
                i. `loss` = `loss`/`passive_bs`
                ii. `on_volume_batch_end`
            i. if len(`val_passives`)-(`p`+1) < `passive_bs`:
                i. Break
        H. `on_epoch_end`
    4. `on_train_end`

    Arguments:
        volume: the volume containing the detectors to be optimised
        xy_pos_opt: uninitialised optimiser to be used for adjusting the xy position of hodoscopes
        z_pos_opt: uninitialised optimiser to be used for adjusting the z position of hodoscopes
        budget_opt: optional uninitialised optimiser to be used for adjusting the fractional assignment of budget to the panels
        loss_func: optional loss function (required if planning to optimise the detectors)
        partial_scatter_inferrer: uninitialised class to be used for inferring muon scatter variables and trajectories
        partial_volume_inferrer:  uninitialised class to be used for inferring volume targets
        mu_generator: Optional generator class for muons. If None, will use :meth:`~tomopt.muon.generation. MuonGenerator2016.from_volume`.
    """

    def __init__(
        self,
        volume: Volume,
        *,
        xy_pos_opt: PartialOpt,
        z_pos_opt: PartialOpt,
        xyz_span_opt: PartialOpt,
        budget_opt: Optional[PartialOpt] = None,
        loss_func: Optional[AbsDetectorLoss] = None,
        partial_scatter_inferrer: Type[ScatterBatch] = ScatterBatch,
        partial_volume_inferrer: Type[AbsVolumeInferrer] = PanelX0Inferrer,
        mu_generator: Optional[AbsMuonGenerator] = None,
    ):
        super().__init__(
            volume=volume,
            partial_opts={
                "xy_pos_opt": xy_pos_opt,
                "z_pos_opt": z_pos_opt,
                "xyz_span_opt": xyz_span_opt,
                "budget_opt": budget_opt,
            },
            loss_func=loss_func,
            mu_generator=mu_generator,
            partial_scatter_inferrer=partial_scatter_inferrer,
            partial_volume_inferrer=partial_volume_inferrer,
        )

    @classmethod
    def from_save(
        cls,
        name: str,
        *,
        volume: Volume,
        xy_pos_opt: PartialOpt,
        z_pos_opt: PartialOpt,
        budget_opt: Optional[PartialOpt] = None,
        loss_func: Optional[AbsDetectorLoss],
        partial_scatter_inferrer: Type[ScatterBatch] = ScatterBatch,
        partial_volume_inferrer: Type[AbsVolumeInferrer] = PanelX0Inferrer,
        mu_generator: Optional[AbsMuonGenerator] = None,
    ) -> AbsVolumeWrapper:
        r"""
        Instantiates a new `HodoscopeVolumeWrapper` and loads saved detector and optimiser parameters

        Arguments:
            name: file name with saved detector and optimiser parameters
            volume: the volume containing the detectors to be optimised
            xy_pos_opt: uninitialised optimiser to be used for adjusting the xy position of hodoscopes
            z_pos_opt: uninitialised optimiser to be used for adjusting the z position of hodoscopes,
            budget_opt: optional uninitialised optimiser to be used for adjusting the fractional assignment of budget to the panels
            loss_func: optional loss function (required if planning to optimise the detectors)
            partial_scatter_inferrer: uninitialised class to be used for inferring muon scatter variables and trajectories
            partial_volume_inferrer:  uninitialised class to be used for inferring volume targets
            mu_generator: Optional generator class for muons. If None, will use :meth:`~tomopt.muon.generation. MuonGenerator2016.from_volume`.
        """

        vw = cls(
            volume=volume,
            xy_pos_opt=xy_pos_opt,
            z_pos_opt=z_pos_opt,
            budget_opt=budget_opt,
            loss_func=loss_func,
            partial_scatter_inferrer=partial_scatter_inferrer,
            partial_volume_inferrer=partial_volume_inferrer,
            mu_generator=mu_generator,
        )
        vw.load(name)
        return vw

    def _build_opt(self, **kwargs: PartialOpt) -> None:
        r"""
        Initialises the optimisers by associating them to the detector parameters.

        Arguments:
            kwargs: uninitialised optimisers passed as keyword arguments
        """

        all_dets = self.volume.get_detectors()
        dets: List[HodoscopeDetectorLayer] = []

        for d in all_dets:
            if isinstance(d, AbsDetectorLayer):
                dets.append(d)
        self.opts = {
            "xy_pos_opt": kwargs["xy_pos_opt"](
                (h.xy for l in dets for h in l.hodoscopes)
            ),
            "z_pos_opt": kwargs["z_pos_opt"]((h.z for l in dets for h in l.hodoscopes)),
<<<<<<< HEAD
=======
            "xyz_span_opt": kwargs["z_pos_opt"](
                (h.xyz_span for l in dets for h in l.hodoscopes)
            ),
>>>>>>> 3dcef856
        }
        if kwargs["budget_opt"] is not None:
            self.opts["budget_opt"] = kwargs["budget_opt"](
                (p for p in [self.volume.budget_weights])
            )<|MERGE_RESOLUTION|>--- conflicted
+++ resolved
@@ -222,17 +222,15 @@
         for d in all_dets:
             if isinstance(d, AbsDetectorLayer):
                 dets.append(d)
+    
         self.opts = {
             "xy_pos_opt": kwargs["xy_pos_opt"](
                 (h.xy for l in dets for h in l.hodoscopes)
             ),
             "z_pos_opt": kwargs["z_pos_opt"]((h.z for l in dets for h in l.hodoscopes)),
-<<<<<<< HEAD
-=======
-            "xyz_span_opt": kwargs["z_pos_opt"](
+            "xyz_span_opt": kwargs["xyz_span_opt"](
                 (h.xyz_span for l in dets for h in l.hodoscopes)
             ),
->>>>>>> 3dcef856
         }
         if kwargs["budget_opt"] is not None:
             self.opts["budget_opt"] = kwargs["budget_opt"](
